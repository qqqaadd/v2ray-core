package all

import (
	// The following are necessary as they register handlers in their init functions.

	// Required features. Can't remove unless there is replacements.
	_ "github.com/v2fly/v2ray-core/v4/app/dispatcher"
	_ "github.com/v2fly/v2ray-core/v4/app/proxyman/inbound"
	_ "github.com/v2fly/v2ray-core/v4/app/proxyman/outbound"

	// Default commander and all its services. This is an optional feature.
	_ "github.com/v2fly/v2ray-core/v4/app/commander"
	_ "github.com/v2fly/v2ray-core/v4/app/log/command"
	_ "github.com/v2fly/v2ray-core/v4/app/proxyman/command"
	_ "github.com/v2fly/v2ray-core/v4/app/stats/command"

	// Other optional features.
	_ "github.com/v2fly/v2ray-core/v4/app/dns"
	_ "github.com/v2fly/v2ray-core/v4/app/dns/fakedns"
	_ "github.com/v2fly/v2ray-core/v4/app/log"
	_ "github.com/v2fly/v2ray-core/v4/app/policy"
	_ "github.com/v2fly/v2ray-core/v4/app/reverse"
	_ "github.com/v2fly/v2ray-core/v4/app/router"
	_ "github.com/v2fly/v2ray-core/v4/app/stats"

	// Fix dependency cycle caused by core import in internet package
	_ "github.com/v2fly/v2ray-core/v4/transport/internet/tagged/taggedimpl"

	// Inbound and outbound proxies.
	_ "github.com/v2fly/v2ray-core/v4/proxy/blackhole"
	_ "github.com/v2fly/v2ray-core/v4/proxy/dns"
	_ "github.com/v2fly/v2ray-core/v4/proxy/dokodemo"
	_ "github.com/v2fly/v2ray-core/v4/proxy/freedom"
	_ "github.com/v2fly/v2ray-core/v4/proxy/http"
	_ "github.com/v2fly/v2ray-core/v4/proxy/mtproto"
	_ "github.com/v2fly/v2ray-core/v4/proxy/shadowsocks"
	_ "github.com/v2fly/v2ray-core/v4/proxy/socks"
	_ "github.com/v2fly/v2ray-core/v4/proxy/trojan"
	_ "github.com/v2fly/v2ray-core/v4/proxy/vless/inbound"
	_ "github.com/v2fly/v2ray-core/v4/proxy/vless/outbound"
	_ "github.com/v2fly/v2ray-core/v4/proxy/vmess/inbound"
	_ "github.com/v2fly/v2ray-core/v4/proxy/vmess/outbound"

	// Transports
	_ "github.com/v2fly/v2ray-core/v4/transport/internet/domainsocket"
	_ "github.com/v2fly/v2ray-core/v4/transport/internet/grpc"
	_ "github.com/v2fly/v2ray-core/v4/transport/internet/http"
	_ "github.com/v2fly/v2ray-core/v4/transport/internet/kcp"
	_ "github.com/v2fly/v2ray-core/v4/transport/internet/quic"
	_ "github.com/v2fly/v2ray-core/v4/transport/internet/tcp"
	_ "github.com/v2fly/v2ray-core/v4/transport/internet/tls"
	_ "github.com/v2fly/v2ray-core/v4/transport/internet/udp"
	_ "github.com/v2fly/v2ray-core/v4/transport/internet/websocket"

	// Transport headers
	_ "github.com/v2fly/v2ray-core/v4/transport/internet/headers/http"
	_ "github.com/v2fly/v2ray-core/v4/transport/internet/headers/noop"
	_ "github.com/v2fly/v2ray-core/v4/transport/internet/headers/srtp"
	_ "github.com/v2fly/v2ray-core/v4/transport/internet/headers/tls"
	_ "github.com/v2fly/v2ray-core/v4/transport/internet/headers/utp"
	_ "github.com/v2fly/v2ray-core/v4/transport/internet/headers/wechat"
	_ "github.com/v2fly/v2ray-core/v4/transport/internet/headers/wireguard"

	// JSON config support. Choose only one from the two below.
	// The following line loads JSON from v2ctl
<<<<<<< HEAD
	// _ "v2ray.com/core/main/json"
	// The following line loads JSON internally
	_ "v2ray.com/core/main/jsonem"
=======
	// _ "github.com/v2fly/v2ray-core/v4/main/json"
	// The following line loads JSON internally
	_ "github.com/v2fly/v2ray-core/v4/main/jsonem"
>>>>>>> f9ac3185

	// Load config from file or http(s)
	_ "github.com/v2fly/v2ray-core/v4/main/confloader/external"
)<|MERGE_RESOLUTION|>--- conflicted
+++ resolved
@@ -63,15 +63,9 @@
 
 	// JSON config support. Choose only one from the two below.
 	// The following line loads JSON from v2ctl
-<<<<<<< HEAD
-	// _ "v2ray.com/core/main/json"
-	// The following line loads JSON internally
-	_ "v2ray.com/core/main/jsonem"
-=======
 	// _ "github.com/v2fly/v2ray-core/v4/main/json"
 	// The following line loads JSON internally
 	_ "github.com/v2fly/v2ray-core/v4/main/jsonem"
->>>>>>> f9ac3185
 
 	// Load config from file or http(s)
 	_ "github.com/v2fly/v2ray-core/v4/main/confloader/external"
